--- conflicted
+++ resolved
@@ -18,12 +18,7 @@
 from __future__ import division
 from __future__ import print_function
 
-<<<<<<< HEAD
-import re
-from typing import Any, Callable, Dict, List, Optional, Text, cast
-=======
 from typing import Any, Dict, List, Optional, Text, cast
->>>>>>> 119f267d
 
 from absl import logging
 from kubernetes import client
@@ -220,64 +215,6 @@
     })
     return pod_manifest
 
-<<<<<<< HEAD
-  def _get_pod(self, core_api: client.CoreV1Api, pod_name: Text,
-               namespace: Text) -> Optional[client.V1Pod]:
-    """Get a pod from Kubernetes metadata API.
-
-    Args:
-      core_api: Client of Core V1 API of Kubernetes API.
-      pod_name: The name of the POD.
-      namespace: The namespace of the POD.
-
-    Returns:
-      The found POD object. None if it's not found.
-
-    Raises:
-      RuntimeError: When it sees unexpected errors from Kubernetes API.
-    """
-    return kube_utils.get_pod(
-        core_api=core_api,
-        pod_name=pod_name,
-        namespace=namespace,
-    )
-
-  def _wait_pod(self,
-                core_api: client.CoreV1Api,
-                pod_name: Text,
-                namespace: Text,
-                exit_condition_lambda: Callable[[client.V1Pod], bool],
-                condition_description: Text,
-                timeout_sec: int = 300) -> client.V1Pod:
-    """Wait for a POD to meet an exit condition.
-
-    Args:
-      core_api: Client of Core V1 API of Kubernetes API.
-      pod_name: The name of the POD.
-      namespace: The namespace of the POD.
-      exit_condition_lambda: A lambda which will be called intervally to wait
-        for a POD to exit. The function returns True to exit.
-      condition_description: The description of the exit condition which will be
-        set in the error message if the wait times out.
-      timeout_sec: The seconds for the function to wait. Defaults to 300s.
-
-    Returns:
-      The POD object which meets the exit condition.
-
-    Raises:
-      RuntimeError: when the function times out.
-    """
-    return kube_utils.wait_pod(
-        core_api=core_api,
-        pod_name=pod_name,
-        namespace=namespace,
-        exit_condition_lambda=exit_condition_lambda,
-        condition_description=condition_description,
-        timeout_sec=timeout_sec,
-    )
-
-=======
->>>>>>> 119f267d
   def _build_pod_name(self, execution_id: int) -> Text:
     if self._pipeline_info.run_id:
       pipeline_name = (
